/**
 * Copyright (C) 2009-2011 Typesafe Inc. <http://www.typesafe.com>
 */

package akka.routing

import akka.AkkaException
import akka.actor._
import akka.event.EventHandler
import akka.config.ConfigurationException
import akka.dispatch.{ Future, MessageDispatcher }
import akka.AkkaApplication

import java.net.InetSocketAddress
import java.lang.reflect.InvocationTargetException
import java.util.concurrent.atomic.{ AtomicReference, AtomicInteger }

import scala.annotation.tailrec

/**
 * The Router is responsible for sending a message to one (or more) of its connections. Connections are stored in the
 * {@link FailureDetector} and each Router should be linked to only one {@link FailureDetector}.
 *
 * @author <a href="http://jonasboner.com">Jonas Bon&#233;r</a>
 */
trait Router {

  /**
   * Initializes this Router with a given set of Connections. The Router can use this datastructure to ask for
   * the current connections, signal that there were problems with one of the connections and see if there have
   * been changes in the connections.
   *
   * This method is not threadsafe, and should only be called once
   *
   * JMM Guarantees:
   * This method guarantees that all changes made in this method, are visible before one of the routing methods is called.
   */
  def init(connectionManager: ConnectionManager)

  /**
   * Routes the message to one of the connections.
   *
   * @throws RoutingException if something goes wrong while routing the message
   */
  def route(message: Any)(implicit sender: Option[ActorRef])

  /**
   * Routes the message using a timeout to one of the connections and returns a Future to synchronize on the
   * completion of the processing of the message.
   *
   * @throws RoutingExceptionif something goes wrong while routing the message.
   */
  def route[T](message: Any, timeout: Timeout)(implicit sender: Option[ActorRef]): Future[T]
}

/**
 * An {@link AkkaException} thrown when something goes wrong while routing a message
 */
class RoutingException(message: String) extends AkkaException(message)

/**
<<<<<<< HEAD
 * Default "local" failure detector. This failure detector removes an actor from the
 * router if an exception occured in the router's thread (e.g. when trying to add
 * the message to the receiver's mailbox).
 */
class RemoveConnectionOnFirstFailureLocalFailureDetector extends FailureDetector {

  case class State(version: Long, iterable: Iterable[ActorRef]) extends VersionedIterable[ActorRef]

  private val state = new AtomicReference[State]

  def this(connectionIterable: Iterable[ActorRef]) = {
    this()
    state.set(State(Long.MinValue, connectionIterable))
  }

  def isAvailable(connection: InetSocketAddress): Boolean =
    state.get.iterable.find(c ⇒ connection == c).isDefined

  def recordSuccess(connection: InetSocketAddress, timestamp: Long) {}

  def recordFailure(connection: InetSocketAddress, timestamp: Long) {}

  def version: Long = state.get.version

  def size: Int = state.get.iterable.size

  def versionedIterable = state.get

  def stopAll() {
    state.get.iterable foreach (_.stop())
  }

  @tailrec
  final def remove(ref: ActorRef) = {
    val oldState = state.get

    //remote the ref from the connections.
    var newList = oldState.iterable.filter(currentActorRef ⇒ currentActorRef ne ref)

    if (newList.size != oldState.iterable.size) {
      //one or more occurrences of the actorRef were removed, so we need to update the state.

      val newState = State(oldState.version + 1, newList)
      //if we are not able to update the state, we just try again.
      if (!state.compareAndSet(oldState, newState)) remove(ref)
    }
  }

  def failOver(from: InetSocketAddress, to: InetSocketAddress) {} // do nothing here

  def putIfAbsent(address: InetSocketAddress, newConnectionFactory: () ⇒ ActorRef): ActorRef = {
    throw new UnsupportedOperationException("Not supported")
  }
}

=======
 * A Helper class to create actor references that use routing.
 */
>>>>>>> 963ea0d9
object Routing {

  sealed trait RoutingMessage

<<<<<<< HEAD
  case class Broadcast(message: Any) extends RoutingMessage

}

/**
 * A Helper class to create actor references that use routing.
 */
class Routing(val application: AkkaApplication) {

=======
>>>>>>> 963ea0d9
  /**
   * Used to broadcast a message to all connections in a router. E.g. every connection gets the message
   * regardless of their routing algorithm.
   */
<<<<<<< HEAD
  def actorOf(props: RoutedProps, address: String = newUuid().toString): ActorRef = {
    //TODO Implement support for configuring by deployment ID etc
    //TODO If address matches an already created actor (Ahead-of-time deployed) return that actor
    //TODO If address exists in config, it will override the specified Props (should we attempt to merge?)
    //TODO If the actor deployed uses a different config, then ignore or throw exception?

    val clusteringEnabled = application.reflective.ClusterModule.isEnabled

    if (clusteringEnabled && !props.localOnly)
      application.reflective.ClusterModule.newClusteredActorRef(props)
    else {
      if (props.connections.isEmpty) //FIXME Shouldn't this be checked when instance is created so that it works with linking instead of barfing?
        throw new IllegalArgumentException("A routed actorRef can't have an empty connection set")

      new RoutedActorRef(props, address)
    }
  }

  /**
   * Creates a new started RoutedActorRef that uses routing to deliver a message to one of its connected actors.
   *
   * @param actorAddress the address of the ActorRef.
   * @param connections an Iterable pointing to all connected actor references.
   * @param routerType the type of routing that should be used.
   * @throws IllegalArgumentException if the number of connections is zero, or if it depends on the actual router implementation
   *                                  how many connections it can handle.
   */
  @deprecated("Use 'Routing.actorOf(props: RoutedProps)' instead.", "2.0")
  def actorOf(actorAddress: String, connections: Iterable[ActorRef], routerType: RouterType): ActorRef = {
    val router = routerType match {
      case RouterType.Direct if connections.size > 1 ⇒
        throw new IllegalArgumentException("A direct router can't have more than 1 connection")

      case RouterType.Direct ⇒
        new DirectRouter

      case RouterType.Random ⇒
        new RandomRouter

      case RouterType.RoundRobin ⇒
        new RoundRobinRouter

      case r ⇒
        throw new IllegalArgumentException("Unsupported routerType " + r)
    }

    if (connections.size == 0)
      throw new IllegalArgumentException("To create a routed actor ref, at least one connection is required")
=======
  case class Broadcast(message: Any) extends RoutingMessage
>>>>>>> 963ea0d9

  def createCustomRouter(implClass: String): Router = {
    ReflectiveAccess.createInstance(
      implClass,
      Array[Class[_]](),
      Array[AnyRef]()) match {
        case Right(router) ⇒ router.asInstanceOf[Router]
        case Left(exception) ⇒
          val cause = exception match {
            case i: InvocationTargetException ⇒ i.getTargetException
            case _                            ⇒ exception
          }
          throw new ConfigurationException(
            "Could not instantiate custom Router of [" +
              implClass + "] due to: " +
              cause, cause)
      }
  }
}

/**
 * An Abstract convenience implementation for building an ActorReference that uses a Router.
 */
abstract private[akka] class AbstractRoutedActorRef(val props: RoutedProps) extends UnsupportedActorRef {

  val router = props.routerFactory()

  override def postMessageToMailbox(message: Any, channel: UntypedChannel) = {
    val sender = channel match {
      case ref: ActorRef ⇒ Some(ref)
      case _             ⇒ None
    }
    router.route(message)(sender)
  }

  override def postMessageToMailboxAndCreateFutureResultWithTimeout(
    message: Any, timeout: Timeout, channel: UntypedChannel): Future[Any] = {
    val sender = channel match {
      case ref: ActorRef ⇒ Some(ref)
      case _             ⇒ None
    }
    router.route[Any](message, timeout)(sender)
  }
}

/**
 * A RoutedActorRef is an ActorRef that has a set of connected ActorRef and it uses a Router to send a message to
 * on (or more) of these actors.
 */
private[akka] class RoutedActorRef(val routedProps: RoutedProps, val address: String) extends AbstractRoutedActorRef(routedProps) {

  @volatile
  private var running: Boolean = true

  def isShutdown: Boolean = !running

  def stop() {
    synchronized {
      if (running) {
        running = false
        router.route(Routing.Broadcast(PoisonPill))(Some(this))
      }
    }
  }

  router.init(routedProps.connectionManager)
}

/**
 * An Abstract Router implementation that already provides the basic infrastructure so that a concrete
 * Router only needs to implement the next method.
 *
 * FIXME: this is also the location where message buffering should be done in case of failure.
 */
trait BasicRouter extends Router {

  @volatile
  protected var connectionManager: ConnectionManager = _

  def init(connectionManager: ConnectionManager) = {
    this.connectionManager = connectionManager
  }

  def route(message: Any)(implicit sender: Option[ActorRef]) = message match {
    case Routing.Broadcast(message) ⇒
      //it is a broadcast message, we are going to send to message to all connections.
      connectionManager.connections.iterable foreach { connection ⇒
        try {
          connection.!(message)(sender) // we use original sender, so this is essentially a 'forward'
        } catch {
          case e: Exception ⇒
            connectionManager.remove(connection)
            throw e
        }
      }
    case _ ⇒
      //it no broadcast message, we are going to select an actor from the connections and send the message to him.
      next match {
        case Some(connection) ⇒
          try {
            connection.!(message)(sender) // we use original sender, so this is essentially a 'forward'
          } catch {
            case e: Exception ⇒
              connectionManager.remove(connection)
              throw e
          }
        case None ⇒
          throwNoConnectionsError
      }
  }

  def route[T](message: Any, timeout: Timeout)(implicit sender: Option[ActorRef]): Future[T] = message match {
    case Routing.Broadcast(message) ⇒
      throw new RoutingException("Broadcasting using '?'/'ask' is for the time being is not supported. Use ScatterGatherRouter.")
    case _ ⇒
      //it no broadcast message, we are going to select an actor from the connections and send the message to him.
      next match {
        case Some(connection) ⇒
          try {
            // FIXME is this not wrong? it will not pass on and use the original Future but create a new one. Should reuse 'channel: UntypedChannel' in the AbstractRoutedActorRef
            connection.?(message, timeout)(sender).asInstanceOf[Future[T]]
          } catch {
            case e: Exception ⇒
              connectionManager.remove(connection)
              throw e
          }
        case None ⇒
          throwNoConnectionsError
      }
  }

  protected def next: Option[ActorRef]

  private def throwNoConnectionsError = {
    val error = new RoutingException("No replica connections for router")
    EventHandler.error(error, this, error.toString)
    throw error
  }
}

/**
 * A DirectRouter a Router that only has a single connected actorRef and forwards all request to that actorRef.
 *
 * @author <a href="http://jonasboner.com">Jonas Bon&#233;r</a>
 */
class DirectRouter extends BasicRouter {

  private val state = new AtomicReference[DirectRouterState]

  lazy val next: Option[ActorRef] = {
    val current = currentState
    if (current.ref == null) None else Some(current.ref)
  }

  @tailrec
  private def currentState: DirectRouterState = {
    val current = state.get

    if (current != null && connectionManager.version == current.version) {
      //we are lucky since nothing has changed in the connections.
      current
    } else {
      //there has been a change in the connections, or this is the first time this method is called. So we are going to do some updating.

      val connections = connectionManager.connections

      val connectionCount = connections.iterable.size
      if (connectionCount > 1)
        throw new RoutingException("A DirectRouter can't have more than 1 connected Actor, but found [%s]".format(connectionCount))

      val newState = new DirectRouterState(connections.iterable.head, connections.version)
      if (state.compareAndSet(current, newState))
        //we are lucky since we just updated the state, so we can send it back as the state to use
        newState
      else //we failed to update the state, lets try again... better luck next time.
        currentState // recur
    }
  }

  private case class DirectRouterState(ref: ActorRef, version: Long)
}

/**
 * A Router that randomly selects one of the target connections to send a message to.
 *
 * @author <a href="http://jonasboner.com">Jonas Bon&#233;r</a>
 */
class RandomRouter extends BasicRouter {

  private val state = new AtomicReference[RandomRouterState]

  //FIXME: threadlocal random?
  private val random = new java.util.Random(System.nanoTime)

  def next: Option[ActorRef] = currentState.array match {
    case a if a.isEmpty ⇒ None
    case a              ⇒ Some(a(random.nextInt(a.length)))
  }

  @tailrec
  private def currentState: RandomRouterState = {
    val current = state.get

    if (current != null && current.version == connectionManager.version) {
      //we are lucky, since there has not been any change in the connections. So therefor we can use the existing state.
      current
    } else {
      //there has been a change in connections, or it was the first try, so we need to update the internal state

      val connections = connectionManager.connections
      val newState = new RandomRouterState(connections.iterable.toIndexedSeq, connections.version)
      if (state.compareAndSet(current, newState))
        //we are lucky since we just updated the state, so we can send it back as the state to use
        newState
      else //we failed to update the state, lets try again... better luck next time.
        currentState
    }
  }

  private case class RandomRouterState(array: IndexedSeq[ActorRef], version: Long)
}

/**
 * A Router that uses round-robin to select a connection. For concurrent calls, round robin is just a best effort.
 *
 * @author <a href="http://jonasboner.com">Jonas Bon&#233;r</a>
 */
class RoundRobinRouter extends BasicRouter {

  private val state = new AtomicReference[RoundRobinState]

  def next: Option[ActorRef] = currentState.next

  @tailrec
  private def currentState: RoundRobinState = {
    val current = state.get

    if (current != null && current.version == connectionManager.version) {
      //we are lucky, since there has not been any change in the connections. So therefor we can use the existing state.
      current
    } else {
      //there has been a change in connections, or it was the first try, so we need to update the internal state

      val connections = connectionManager.connections
      val newState = new RoundRobinState(connections.iterable.toIndexedSeq[ActorRef], connections.version)
      if (state.compareAndSet(current, newState))
        //we are lucky since we just updated the state, so we can send it back as the state to use
        newState
      else //we failed to update the state, lets try again... better luck next time.
        currentState
    }
  }

  private case class RoundRobinState(array: IndexedSeq[ActorRef], version: Long) {

    private val index = new AtomicInteger(0)

    def next: Option[ActorRef] = if (array.isEmpty) None else Some(array(nextIndex))

    @tailrec
    private def nextIndex: Int = {
      val oldIndex = index.get
      var newIndex = if (oldIndex == array.length - 1) 0 else oldIndex + 1

      if (!index.compareAndSet(oldIndex, newIndex)) nextIndex
      else oldIndex
    }
  }
}

/**
 * ScatterGatherRouter broadcasts the message to all connections and gathers results according to the
 * specified strategy (specific router needs to implement `gather` method).
 * Scatter-gather pattern will be applied only to the messages broadcasted using Future
 * (wrapped into {@link Routing.Broadcast} and sent with "?" method). For the messages, sent in a fire-forget
 * mode, the router would behave as {@link BasicRouter}, unless it's mixed in with other router type
 *
 *  FIXME: This also is the location where a failover  is done in the future if an ActorRef fails and a different one needs to be selected.
 * FIXME: this is also the location where message buffering should be done in case of failure.
 */
trait ScatterGatherRouter extends BasicRouter with Serializable {

  /**
   * Aggregates the responses into a single Future.
   *
   * @param results Futures of the responses from connections
   */
  protected def gather[S, G >: S](results: Iterable[Future[S]]): Future[G]

  private def scatterGather[S, G >: S](message: Any, timeout: Timeout)(implicit sender: Option[ActorRef]): Future[G] = {
    val responses = connectionManager.connections.iterable.flatMap { actor ⇒
      try {
        if (actor.isShutdown) throw new ActorInitializationException("For compatability - check death first")
        Some(actor.?(message, timeout)(sender).asInstanceOf[Future[S]])
      } catch {
        case e: Exception ⇒
          connectionManager.remove(actor)
          None
      }
    }

    if (responses.isEmpty)
      throw new RoutingException("No connections can process the message [%s] sent to scatter-gather router" format (message))
    else gather(responses)
  }

  override def route[T](message: Any, timeout: Timeout)(implicit sender: Option[ActorRef]): Future[T] = message match {
    case Routing.Broadcast(message) ⇒ scatterGather(message, timeout)
    case message                    ⇒ super.route(message, timeout)(sender)
  }
}

/**
 * Simple router that broadcasts the message to all connections, and replies with the first response
 * Scatter-gather pattern will be applied only to the messages broadcasted using Future
 * (wrapped into {@link Routing.Broadcast} and sent with "?" method). For the messages sent in a fire-forget
 * mode, the router would behave as {@link RoundRobinRouter}
 */
class ScatterGatherFirstCompletedRouter(implicit val dispatcher: MessageDispatcher, timeout: Timeout) extends RoundRobinRouter with ScatterGatherRouter {

  protected def gather[S, G >: S](results: Iterable[Future[S]]): Future[G] = Future.firstCompletedOf(results)
}<|MERGE_RESOLUTION|>--- conflicted
+++ resolved
@@ -10,7 +10,7 @@
 import akka.config.ConfigurationException
 import akka.dispatch.{ Future, MessageDispatcher }
 import akka.AkkaApplication
-
+import akka.util.ReflectiveAccess
 import java.net.InetSocketAddress
 import java.lang.reflect.InvocationTargetException
 import java.util.concurrent.atomic.{ AtomicReference, AtomicInteger }
@@ -59,138 +59,17 @@
 class RoutingException(message: String) extends AkkaException(message)
 
 /**
-<<<<<<< HEAD
- * Default "local" failure detector. This failure detector removes an actor from the
- * router if an exception occured in the router's thread (e.g. when trying to add
- * the message to the receiver's mailbox).
- */
-class RemoveConnectionOnFirstFailureLocalFailureDetector extends FailureDetector {
-
-  case class State(version: Long, iterable: Iterable[ActorRef]) extends VersionedIterable[ActorRef]
-
-  private val state = new AtomicReference[State]
-
-  def this(connectionIterable: Iterable[ActorRef]) = {
-    this()
-    state.set(State(Long.MinValue, connectionIterable))
-  }
-
-  def isAvailable(connection: InetSocketAddress): Boolean =
-    state.get.iterable.find(c ⇒ connection == c).isDefined
-
-  def recordSuccess(connection: InetSocketAddress, timestamp: Long) {}
-
-  def recordFailure(connection: InetSocketAddress, timestamp: Long) {}
-
-  def version: Long = state.get.version
-
-  def size: Int = state.get.iterable.size
-
-  def versionedIterable = state.get
-
-  def stopAll() {
-    state.get.iterable foreach (_.stop())
-  }
-
-  @tailrec
-  final def remove(ref: ActorRef) = {
-    val oldState = state.get
-
-    //remote the ref from the connections.
-    var newList = oldState.iterable.filter(currentActorRef ⇒ currentActorRef ne ref)
-
-    if (newList.size != oldState.iterable.size) {
-      //one or more occurrences of the actorRef were removed, so we need to update the state.
-
-      val newState = State(oldState.version + 1, newList)
-      //if we are not able to update the state, we just try again.
-      if (!state.compareAndSet(oldState, newState)) remove(ref)
-    }
-  }
-
-  def failOver(from: InetSocketAddress, to: InetSocketAddress) {} // do nothing here
-
-  def putIfAbsent(address: InetSocketAddress, newConnectionFactory: () ⇒ ActorRef): ActorRef = {
-    throw new UnsupportedOperationException("Not supported")
-  }
-}
-
-=======
  * A Helper class to create actor references that use routing.
  */
->>>>>>> 963ea0d9
 object Routing {
 
   sealed trait RoutingMessage
 
-<<<<<<< HEAD
-  case class Broadcast(message: Any) extends RoutingMessage
-
-}
-
-/**
- * A Helper class to create actor references that use routing.
- */
-class Routing(val application: AkkaApplication) {
-
-=======
->>>>>>> 963ea0d9
   /**
    * Used to broadcast a message to all connections in a router. E.g. every connection gets the message
    * regardless of their routing algorithm.
    */
-<<<<<<< HEAD
-  def actorOf(props: RoutedProps, address: String = newUuid().toString): ActorRef = {
-    //TODO Implement support for configuring by deployment ID etc
-    //TODO If address matches an already created actor (Ahead-of-time deployed) return that actor
-    //TODO If address exists in config, it will override the specified Props (should we attempt to merge?)
-    //TODO If the actor deployed uses a different config, then ignore or throw exception?
-
-    val clusteringEnabled = application.reflective.ClusterModule.isEnabled
-
-    if (clusteringEnabled && !props.localOnly)
-      application.reflective.ClusterModule.newClusteredActorRef(props)
-    else {
-      if (props.connections.isEmpty) //FIXME Shouldn't this be checked when instance is created so that it works with linking instead of barfing?
-        throw new IllegalArgumentException("A routed actorRef can't have an empty connection set")
-
-      new RoutedActorRef(props, address)
-    }
-  }
-
-  /**
-   * Creates a new started RoutedActorRef that uses routing to deliver a message to one of its connected actors.
-   *
-   * @param actorAddress the address of the ActorRef.
-   * @param connections an Iterable pointing to all connected actor references.
-   * @param routerType the type of routing that should be used.
-   * @throws IllegalArgumentException if the number of connections is zero, or if it depends on the actual router implementation
-   *                                  how many connections it can handle.
-   */
-  @deprecated("Use 'Routing.actorOf(props: RoutedProps)' instead.", "2.0")
-  def actorOf(actorAddress: String, connections: Iterable[ActorRef], routerType: RouterType): ActorRef = {
-    val router = routerType match {
-      case RouterType.Direct if connections.size > 1 ⇒
-        throw new IllegalArgumentException("A direct router can't have more than 1 connection")
-
-      case RouterType.Direct ⇒
-        new DirectRouter
-
-      case RouterType.Random ⇒
-        new RandomRouter
-
-      case RouterType.RoundRobin ⇒
-        new RoundRobinRouter
-
-      case r ⇒
-        throw new IllegalArgumentException("Unsupported routerType " + r)
-    }
-
-    if (connections.size == 0)
-      throw new IllegalArgumentException("To create a routed actor ref, at least one connection is required")
-=======
   case class Broadcast(message: Any) extends RoutingMessage
->>>>>>> 963ea0d9
 
   def createCustomRouter(implClass: String): Router = {
     ReflectiveAccess.createInstance(
