--- conflicted
+++ resolved
@@ -8,15 +8,12 @@
 import akka.config.ConfigurationException
 import akka.util.ReflectiveAccess
 import akka.routing._
-<<<<<<< HEAD
 import akka.AkkaApplication
 import akka.dispatch.MessageDispatcher
 import java.util.concurrent.ConcurrentHashMap
 import akka.dispatch.Promise
 import com.eaio.uuid.UUID
-=======
 import akka.AkkaException
->>>>>>> 963ea0d9
 
 /**
  * Interface for all ActorRef providers to implement.
@@ -24,6 +21,8 @@
 trait ActorRefProvider {
 
   def actorOf(props: Props, address: String): Option[ActorRef]
+
+  def actorOf(props: RoutedProps, address: String): Option[ActorRef]
 
   def actorFor(address: String): Option[ActorRef]
 
@@ -39,42 +38,7 @@
 
   def dispatcher: MessageDispatcher
 
-<<<<<<< HEAD
   def createActor(props: Props): ActorRef = createActor(props, new UUID().toString)
-=======
-  def actorFor(address: String): Option[ActorRef] = {
-
-    @annotation.tailrec
-    def actorFor(address: String, providers: List[ActorRefProvider]): Option[ActorRef] = {
-      providers match {
-        case Nil ⇒ None
-        case provider :: rest ⇒
-          provider.actorFor(address) match {
-            case None ⇒ actorFor(address, rest) // recur
-            case ref  ⇒ ref
-          }
-      }
-    }
-
-    actorFor(address, providersAsList)
-  }
-
-  /**
-   * Creates (or fetches) a routed actor reference, configured by the 'props: RoutedProps' configuration.
-   */
-  def actorOf(props: RoutedProps, address: String = newUuid().toString): ActorRef = {
-    //TODO Implement support for configuring by deployment ID etc
-    //TODO If address matches an already created actor (Ahead-of-time deployed) return that actor
-    //TODO If address exists in config, it will override the specified Props (should we attempt to merge?)
-    //TODO If the actor deployed uses a different config, then ignore or throw exception?
-    if (props.connectionManager.size == 0) throw new ConfigurationException("RoutedProps used for creating actor [" + address + "] has zero connections configured; can't create a router")
-    val clusteringEnabled = ReflectiveAccess.ClusterModule.isEnabled
-    val localOnly = props.localOnly
-
-    if (clusteringEnabled && !props.localOnly) ReflectiveAccess.ClusterModule.newClusteredActorRef(props)
-    else new RoutedActorRef(props, address)
-  }
->>>>>>> 963ea0d9
 
   /*
    * TODO this will have to go at some point, because creating two actors with
@@ -91,7 +55,11 @@
 
   def createActor(creator: UntypedActorFactory): ActorRef = createActor(Props(() ⇒ creator.create()))
 
-  def findActor(address: String): Option[ActorRef] = provider.findActorRef(address)
+  def createActor(props: RoutedProps): ActorRef = createActor(props, new UUID().toString)
+
+  def createActor(props: RoutedProps, address: String): ActorRef = provider.actorOf(props, address).get
+
+  def findActor(address: String): Option[ActorRef] = provider.actorFor(address)
 
 }
 
@@ -113,14 +81,10 @@
 
   def actorOf(props: Props, address: String): Option[ActorRef] = actorOf(props, address, false)
 
-<<<<<<< HEAD
-  def findActorRef(address: String): Option[ActorRef] = application.registry.local.actorFor(address)
-=======
   def actorFor(address: String): Option[ActorRef] = actors.get(address) match {
     case null   ⇒ None
     case future ⇒ future.await.resultOrException.getOrElse(None)
   }
->>>>>>> 963ea0d9
 
   /**
    * Returns true if the actor was in the provider's cache and evicted successfully, else false.
@@ -136,6 +100,8 @@
       else
         props
 
+    val defaultTimeout = application.AkkaConfig.ActorTimeout
+
     val newFuture = Promise[Option[ActorRef]](5000)(application.dispatcher) // FIXME is this proper timeout?
     val oldFuture = actors.putIfAbsent(address, newFuture)
 
@@ -145,13 +111,8 @@
         deployer.lookupDeploymentFor(address) match { // see if the deployment already exists, if so use it, if not create actor
 
           // create a local actor
-<<<<<<< HEAD
-          case None | Some(Deploy(_, _, Direct, _, _, LocalScope)) ⇒
+          case None | Some(DeploymentConfig.Deploy(_, _, DeploymentConfig.Direct, _, _, DeploymentConfig.LocalScope)) ⇒
             Some(new LocalActorRef(application, localProps, address, systemService)) // create a local actor
-=======
-          case None | Some(DeploymentConfig.Deploy(_, _, DeploymentConfig.Direct, _, _, DeploymentConfig.LocalScope)) ⇒
-            Some(new LocalActorRef(props, address, systemService)) // create a local actor
->>>>>>> 963ea0d9
 
           // create a routed actor ref
           case deploy @ Some(DeploymentConfig.Deploy(_, _, routerType, nrOfInstances, _, DeploymentConfig.LocalScope)) ⇒
@@ -159,7 +120,7 @@
               case RouterType.Direct            ⇒ () ⇒ new DirectRouter
               case RouterType.Random            ⇒ () ⇒ new RandomRouter
               case RouterType.RoundRobin        ⇒ () ⇒ new RoundRobinRouter
-              case RouterType.ScatterGather     ⇒ () ⇒ new ScatterGatherFirstCompletedRouter
+              case RouterType.ScatterGather     ⇒ () ⇒ new ScatterGatherFirstCompletedRouter()(props.dispatcher, defaultTimeout)
               case RouterType.LeastCPU          ⇒ sys.error("Router LeastCPU not supported yet")
               case RouterType.LeastRAM          ⇒ sys.error("Router LeastRAM not supported yet")
               case RouterType.LeastMessages     ⇒ sys.error("Router LeastMessages not supported yet")
@@ -171,13 +132,7 @@
                 Vector.fill(nrOfInstances.factor)(new LocalActorRef(application, localProps, new UUID().toString, systemService))
               else Nil
 
-<<<<<<< HEAD
-            Some(application.routing.actorOf(RoutedProps(
-=======
-            Some(Actor.actorOf(RoutedProps(
->>>>>>> 963ea0d9
-              routerFactory = routerFactory,
-              connectionManager = new LocalConnectionManager(connections))))
+            actorOf(RoutedProps(routerFactory = routerFactory, connectionManager = new LocalConnectionManager(connections)), address)
 
           case _ ⇒ None // non-local actor - pass it on
         }
@@ -187,11 +142,6 @@
           throw e
       }
 
-<<<<<<< HEAD
-      actor foreach application.registry.register // only for ActorRegistry backward compat, will be removed later
-
-=======
->>>>>>> 963ea0d9
       newFuture completeWithResult actor
       actor
 
@@ -199,4 +149,21 @@
       oldFuture.await.resultOrException.getOrElse(None)
     }
   }
+
+  /**
+   * Creates (or fetches) a routed actor reference, configured by the 'props: RoutedProps' configuration.
+   */
+  def actorOf(props: RoutedProps, address: String): Option[ActorRef] = {
+    //FIXME clustering should be implemented by cluster actor ref provider
+    //TODO Implement support for configuring by deployment ID etc
+    //TODO If address matches an already created actor (Ahead-of-time deployed) return that actor
+    //TODO If address exists in config, it will override the specified Props (should we attempt to merge?)
+    //TODO If the actor deployed uses a different config, then ignore or throw exception?
+    if (props.connectionManager.size == 0) throw new ConfigurationException("RoutedProps used for creating actor [" + address + "] has zero connections configured; can't create a router")
+    // val clusteringEnabled = ReflectiveAccess.ClusterModule.isEnabled
+    // val localOnly = props.localOnly
+    // if (clusteringEnabled && !props.localOnly) ReflectiveAccess.ClusterModule.newClusteredActorRef(props)
+    // else new RoutedActorRef(props, address)
+    Some(new RoutedActorRef(props, address))
+  }
 }