--- conflicted
+++ resolved
@@ -39,18 +39,5 @@
       assert("World" === result.get)
       actor.stop()
     }
-<<<<<<< HEAD
-
-    "support ask/exception" in {
-      val actor = actorOf(Props[TestActor].withDispatcher(app.dispatcherFactory.newPinnedDispatcher("test")))
-      filterException[RuntimeException] {
-        intercept[RuntimeException] {
-          (actor ? "Failure").get
-        }.getMessage must be("Expected exception; to test fault-tolerance")
-      }
-      actor.stop()
-    }
-=======
->>>>>>> 294c71d9
   }
 }