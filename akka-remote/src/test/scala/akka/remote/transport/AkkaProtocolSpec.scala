--- conflicted
+++ resolved
@@ -57,13 +57,9 @@
 
         use-passive-connections = on
       }
-<<<<<<< HEAD
+
+      akka.diagnostics.checker.disabled-checks += transport-failure-detector
   """).withFallback(system.settings.config)
-=======
-
-      akka.diagnostics.checker.disabled-checks += transport-failure-detector
-  """)
->>>>>>> f879b796
 
   val localAddress = Address("test", "testsystem", "testhost", 1234)
   val localAkkaAddress = Address("akka.test", "testsystem", "testhost", 1234)
