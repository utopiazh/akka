/**
 * Copyright (C) 2009-2016 Typesafe Inc. <http://www.typesafe.com>
 */

package akka

import java.io.FileInputStream
import java.io.InputStreamReader
import java.util.Properties

import akka.TestExtras.JUnitFileReporting
import com.typesafe.sbt.S3Plugin.S3
import com.typesafe.sbt.S3Plugin.s3Settings
import com.typesafe.sbt.pgp.PgpKeys.publishSigned
import com.typesafe.sbt.SbtMultiJvm.MultiJvmKeys.MultiJvm
import sbt.Keys._
import sbt._
import sbtunidoc.Plugin.ScalaUnidoc
import sbtunidoc.Plugin.JavaUnidoc
import sbtunidoc.Plugin.UnidocKeys._

object AkkaBuild extends Build {
  System.setProperty("akka.mode", "test") // Is there better place for this?

  // Load system properties from a file to make configuration from Jenkins easier
  loadSystemProperties("project/akka-build.properties")

  override def buildLoaders = BuildLoader.transform(Sample.buildTransformer) :: Nil

  val enableMiMa = true

  val parallelExecutionByDefault = false // TODO: enable this once we're sure it doesn not break things

  lazy val buildSettings = Dependencies.Versions ++ Seq(
    organization        := "com.typesafe.akka",
    version             := "2.4-SNAPSHOT"
  )

  lazy val root = Project(
    id = "akka",
    base = file("."),
    settings = parentSettings ++ Release.settings ++
      SphinxDoc.akkaSettings ++ Dist.settings ++ s3Settings ++
      UnidocRoot.akkaSettings ++
      Protobuf.settings ++ Seq(
      parallelExecution in GlobalScope := System.getProperty("akka.parallelExecution", parallelExecutionByDefault.toString).toBoolean,
<<<<<<< HEAD
      Dist.distExclude := Seq(actorTests.id, docs.id, samples.id, osgi.id, checkerTests.id),

      // FIXME problem with scalaunidoc:doc, there must be a better way
      unidocProjectFilter in (ScalaUnidoc, unidoc) := inAnyProject -- inProjects(protobuf, samples,
        sampleCamelJava, sampleCamelScala, sampleClusterJava, sampleClusterScala, sampleFsmScala, sampleFsmJavaLambda,
        sampleMainJava, sampleMainScala, sampleMainJavaLambda, sampleMultiNodeScala,
        samplePersistenceJava, samplePersistenceScala, samplePersistenceJavaLambda,
        sampleRemoteJava, sampleRemoteScala, sampleSupervisionJavaLambda,
        sampleDistributedDataScala, sampleDistributedDataJava),

=======
      Dist.distExclude := Seq(actorTests.id, docs.id, samples.id, osgi.id),
>>>>>>> 0bc04f34
      S3.host in S3.upload := "downloads.typesafe.com.s3.amazonaws.com",
      S3.progress in S3.upload := true,
      mappings in S3.upload <<= (Release.releaseDirectory, version) map { (d, v) =>
        val downloads = d / "downloads"
        val archivesPathFinder = downloads * s"*$v.zip"
        archivesPathFinder.get.map(file => (file -> ("akka/" + file.getName)))
      }
    ),
    aggregate = Seq[ProjectReference](actor, testkit, actorTests, remote, remoteTests, camel,
      cluster, clusterMetrics, clusterTools, clusterSharding, distributedData,
<<<<<<< HEAD
      slf4j, agent, persistence, persistenceQuery, persistenceTck, kernel, osgi, docs, 
      multiNodeTestkit, benchJmh, typed, protobuf, checkerTests) ++
      (
        if (System.getProperty("akka.build.includeSamples", "false").toBoolean) Seq(samples) else Seq.empty[sbt.Project]
      ).map(sbt.Project.projectToRef) ++
      (
        if (System.getProperty("akka.build.includeContrib", "false").toBoolean) Seq(contrib) else Seq.empty[sbt.Project]
      ).map(sbt.Project.projectToRef) // implicit conversion does not apply on this collection for some reason (due to ++)
        
=======
      slf4j, agent, persistence, persistenceQuery, persistenceTck, persistenceShared,
      kernel, osgi, docs, contrib, samples, multiNodeTestkit, benchJmh, typed, protobuf,
      stream, streamTestkit, streamTests, streamTestsTck, parsing,
      httpCore, http, httpSprayJson, httpXml, httpJackson, httpTests, httpTestkit
    )
>>>>>>> 0bc04f34
  )

  lazy val akkaScalaNightly = Project(
    id = "akka-scala-nightly",
    base = file("akka-scala-nightly"),
    // remove dependencies that we have to build ourselves (Scala STM)
    // samples don't work with dbuild right now
    aggregate = Seq(actor, testkit, actorTests, remote, remoteTests, camel,
      cluster, clusterMetrics, clusterTools, clusterSharding, distributedData,
      slf4j, persistence, persistenceQuery, persistenceTck, persistenceShared,
      kernel, osgi, contrib, multiNodeTestkit, benchJmh, typed, protobuf,
      stream, streamTestkit, streamTests, streamTestsTck, parsing,
      httpCore, http, httpSprayJson, httpXml, httpJackson, httpTests, httpTestkit
    )
  ).disablePlugins(ValidatePullRequest)

  lazy val actor = Project(
    id = "akka-actor",
    base = file("akka-actor")
  )

  lazy val testkit = Project(
    id = "akka-testkit",
    base = file("akka-testkit"),
    dependencies = Seq(actor)
  )

  lazy val typed = Project(
    id = "akka-typed-experimental",
    base = file("akka-typed"),
    dependencies = Seq(testkit % "compile;test->test")
  )

  lazy val actorTests = Project(
    id = "akka-actor-tests",
    base = file("akka-actor-tests"),
    dependencies = Seq(testkit % "compile;test->test")
  )

  lazy val benchJmh = Project(
    id = "akka-bench-jmh",
    base = file("akka-bench-jmh"),
    dependencies = Seq(
      actor,
      http, stream, streamTests,
      persistence, distributedData,
      testkit
    ).map(_ % "compile;compile->test;provided->provided")
  ).disablePlugins(ValidatePullRequest)

  lazy val protobuf = Project(
    id = "akka-protobuf",
    base = file("akka-protobuf")
  )

  lazy val remote = Project(
    id = "akka-remote",
    base = file("akka-remote"),
    dependencies = Seq(actor, actorTests % "test->test", testkit % "test->test", protobuf)
  )

  lazy val multiNodeTestkit = Project(
    id = "akka-multi-node-testkit",
    base = file("akka-multi-node-testkit"),
    dependencies = Seq(remote, testkit)
  )

  lazy val remoteTests = Project(
    id = "akka-remote-tests",
    base = file("akka-remote-tests"),
    dependencies = Seq(actorTests % "test->test", multiNodeTestkit)
  ) configs (MultiJvm)

  lazy val cluster = Project(
    id = "akka-cluster",
    base = file("akka-cluster"),
    dependencies = Seq(remote, remoteTests % "test->test" , testkit % "test->test")
  ) configs (MultiJvm)

  lazy val clusterMetrics = Project(
    id = "akka-cluster-metrics",
    base = file("akka-cluster-metrics"),
    dependencies = Seq(cluster % "compile->compile;test->test;multi-jvm->multi-jvm", slf4j % "test->compile")
  ) configs (MultiJvm)

  lazy val clusterTools = Project(
    id = "akka-cluster-tools",
    base = file("akka-cluster-tools"),
    dependencies = Seq(cluster % "compile->compile;test->test;multi-jvm->multi-jvm")
  ) configs (MultiJvm)

  lazy val clusterSharding = Project(
    id = "akka-cluster-sharding",
    base = file("akka-cluster-sharding"),
    // TODO akka-distributed-data dependency should be provided in pom.xml artifact.
    //      If I only use "provided" here it works, but then we can't run tests.
    //      Scope "test" is alright in the pom.xml, but would have been nicer with
    //      provided.
    dependencies = Seq(cluster % "compile->compile;test->test;multi-jvm->multi-jvm",
        persistence % "compile;test->provided", distributedData % "provided;test", clusterTools)
  ) configs (MultiJvm)

  lazy val distributedData = Project(
    id = "akka-distributed-data-experimental",
    base = file("akka-distributed-data"),
    dependencies = Seq(cluster % "compile->compile;test->test;multi-jvm->multi-jvm")
  ) configs (MultiJvm)

  lazy val slf4j = Project(
    id = "akka-slf4j",
    base = file("akka-slf4j"),
    dependencies = Seq(actor, testkit % "test->test")
  )

  lazy val agent = Project(
    id = "akka-agent",
    base = file("akka-agent"),
    dependencies = Seq(actor, testkit % "test->test")
  )

  lazy val persistence = Project(
    id = "akka-persistence",
    base = file("akka-persistence"),
    dependencies = Seq(actor, testkit % "test->test", protobuf)
  )

  lazy val persistenceQuery = Project(
    id = "akka-persistence-query-experimental",
    base = file("akka-persistence-query"),
    dependencies = Seq(
      stream,
      persistence % "compile;provided->provided;test->test",
      testkit % "compile;test->test",
      streamTestkit % "compile;test->test")
  )

  lazy val persistenceTck = Project(
    id = "akka-persistence-tck",
    base = file("akka-persistence-tck"),
    dependencies = Seq(persistence % "compile;provided->provided;test->test", testkit % "compile;test->test")
  )

  lazy val persistenceShared = Project(
    id = "akka-persistence-shared",
    base = file("akka-persistence-shared"),
    dependencies = Seq(persistence % "test->test", testkit % "test->test", remote % "test", protobuf)
  )

  lazy val httpCore = Project(
    id = "akka-http-core",
    base = file("akka-http-core"),
    dependencies = Seq(stream, parsing, streamTestkit % "test->test")
  )

  lazy val http = Project(
    id = "akka-http-experimental",
    base = file("akka-http"),
    dependencies = Seq(httpCore)
  )

  lazy val httpTestkit = Project(
    id = "akka-http-testkit",
    base = file("akka-http-testkit"),
    dependencies = Seq(http, streamTestkit)
  )

  lazy val httpTests = Project(
    id = "akka-http-tests",
    base = file("akka-http-tests"),
    dependencies = Seq(httpTestkit % "test", httpSprayJson, httpXml, httpJackson)
  )

  lazy val httpMarshallersScala = Project(
    id = "akka-http-marshallers-scala-experimental",
    base = file("akka-http-marshallers-scala"),
    settings = parentSettings
  ).aggregate(httpSprayJson, httpXml)

  lazy val httpXml =
    httpMarshallersScalaSubproject("xml")

  lazy val httpSprayJson =
    httpMarshallersScalaSubproject("spray-json")

  lazy val httpMarshallersJava = Project(
    id = "akka-http-marshallers-java-experimental",
    base = file("akka-http-marshallers-java"),
    settings = parentSettings
  ).aggregate(httpJackson)

  lazy val httpJackson =
    httpMarshallersJavaSubproject("jackson")

  def httpMarshallersScalaSubproject(name: String) =
    Project(
      id = s"akka-http-$name-experimental",
      base = file(s"akka-http-marshallers-scala/akka-http-$name"),
      dependencies = Seq(http)
    )

  def httpMarshallersJavaSubproject(name: String) =
    Project(
      id = s"akka-http-$name-experimental",
      base = file(s"akka-http-marshallers-java/akka-http-$name"),
      dependencies = Seq(http)
    )

  lazy val parsing = Project(
    id = "akka-parsing",
    base = file("akka-parsing")
  )

  lazy val stream = Project(
    id = "akka-stream",
    base = file("akka-stream"),
    dependencies = Seq(actor)
  )

  lazy val streamTestkit = Project(
    id = "akka-stream-testkit",
    base = file("akka-stream-testkit"),
    dependencies = Seq(stream, testkit % "compile;test->test")
  )

  lazy val streamTests = Project(
    id = "akka-stream-tests",
    base = file("akka-stream-tests"),
    dependencies = Seq(streamTestkit % "test->test", stream)
  )

  lazy val streamTestsTck = Project(
    id = "akka-stream-tests-tck",
    base = file("akka-stream-tests-tck"),
    dependencies = Seq(streamTestkit % "test->test", stream)
  )

  lazy val kernel = Project(
    id = "akka-kernel",
    base = file("akka-kernel"),
    dependencies = Seq(actor, testkit % "test->test")
  )

  lazy val camel = Project(
    id = "akka-camel",
    base = file("akka-camel"),
    dependencies = Seq(actor, slf4j, testkit % "test->test")
  )

  lazy val osgi = Project(
    id = "akka-osgi",
    base = file("akka-osgi"),
    dependencies = Seq(actor)
  )

  lazy val docs = Project(
    id = "akka-docs",
    base = file("akka-docs"),
    dependencies = Seq(
      actor,
      testkit % "compile;test->test",
      remote % "compile;test->test", cluster, clusterMetrics, slf4j, agent, camel, osgi,
      persistence % "compile;provided->provided;test->test", persistenceTck, persistenceQuery,
      typed % "compile;test->test", distributedData,
      stream, streamTestkit % "compile;test->test",
      http, httpSprayJson, httpJackson, httpXml,
      httpTests % "compile;test->test", httpTestkit % "compile;test->test"
    )
  )

  lazy val contrib = Project(
    id = "akka-contrib",
    base = file("akka-contrib"),
    dependencies = Seq(remote, remoteTests % "test->test", cluster, clusterTools, persistence % "compile;test->provided")
  ) configs (MultiJvm)
  
  lazy val checkerTests = Project(
    id = "akka-diagnostics-tests",
    base = file("akka-diagnostics-tests"),
    dependencies = Seq(clusterSharding, clusterMetrics, testkit % "compile;test->test")
  )

  lazy val samples = Project(
    id = "akka-samples",
    base = file("akka-samples"),
    settings = parentSettings ++ ActivatorDist.settings,
    // FIXME osgiDiningHakkersSampleMavenTest temporarily removed from aggregate due to #16703
    aggregate = if (!Sample.CliOptions.aggregateSamples) Nil else
      Seq(sampleCamelJava, sampleCamelScala, sampleClusterJava, sampleClusterScala, sampleFsmScala, sampleFsmJavaLambda,
        sampleMainJava, sampleMainScala, sampleMainJavaLambda, sampleMultiNodeScala,
        samplePersistenceJava, samplePersistenceScala, samplePersistenceJavaLambda,
        sampleRemoteJava, sampleRemoteScala, sampleSupervisionJavaLambda,
        sampleDistributedDataScala, sampleDistributedDataJava)
  )
  
  lazy val sampleCamelJava = Sample.project("akka-sample-camel-java")
  lazy val sampleCamelScala = Sample.project("akka-sample-camel-scala")

  lazy val sampleClusterJava = Sample.project("akka-sample-cluster-java")
  lazy val sampleClusterScala = Sample.project("akka-sample-cluster-scala")

  lazy val sampleFsmScala = Sample.project("akka-sample-fsm-scala")
  lazy val sampleFsmJavaLambda = Sample.project("akka-sample-fsm-java-lambda")

  lazy val sampleMainJava = Sample.project("akka-sample-main-java")
  lazy val sampleMainScala = Sample.project("akka-sample-main-scala")
  lazy val sampleMainJavaLambda = Sample.project("akka-sample-main-java-lambda")

  lazy val sampleMultiNodeScala = Sample.project("akka-sample-multi-node-scala")

  lazy val samplePersistenceJava = Sample.project("akka-sample-persistence-java")
  lazy val samplePersistenceScala = Sample.project("akka-sample-persistence-scala")
  lazy val samplePersistenceJavaLambda = Sample.project("akka-sample-persistence-java-lambda")

  lazy val sampleRemoteJava = Sample.project("akka-sample-remote-java")
  lazy val sampleRemoteScala = Sample.project("akka-sample-remote-scala")

  lazy val sampleSupervisionJavaLambda = Sample.project("akka-sample-supervision-java-lambda")

  lazy val sampleDistributedDataScala = Sample.project("akka-sample-distributed-data-scala")
  lazy val sampleDistributedDataJava = Sample.project("akka-sample-distributed-data-java")

  lazy val osgiDiningHakkersSampleMavenTest = Project(id = "akka-sample-osgi-dining-hakkers-maven-test",
    base = file("akka-samples/akka-sample-osgi-dining-hakkers-maven-test"),
    settings = Seq(
      publishArtifact := false,
      // force publication of artifacts to local maven repo, so latest versions can be used when running maven tests
      compile in Compile <<=
        (publishM2 in actor, publishM2 in testkit, publishM2 in remote, publishM2 in cluster, publishM2 in osgi,
          publishM2 in slf4j, publishM2 in persistence, compile in Compile) map
          ((_, _, _, _, _, _, _, c) => c),
      test in Test ~= { x => {
        def executeMvnCommands(failureMessage: String, commands: String*) = {
          if ({List("sh", "-c", commands.mkString("cd akka-samples/akka-sample-osgi-dining-hakkers; mvn ", " ", "")) !} != 0)
            throw new Exception(failureMessage)
        }
        executeMvnCommands("Osgi sample Dining hakkers test failed", "clean", "install")
      }}
    ) ++ dontPublishSettings
  )

  val dontPublishSettings = Seq(
    publishSigned := (),
    publish := (),
    publishArtifact in Compile := false
  )

  val dontPublishDocsSettings = Seq(
    sources in doc in Compile := List()
  )

  override lazy val settings =
    super.settings ++
    buildSettings ++
    Seq(
      shellPrompt := { s => Project.extract(s).currentProject.id + " > " }
    ) ++
    resolverSettings

  lazy val baseSettings = Defaults.defaultSettings

  lazy val parentSettings = baseSettings ++ Seq(
    publishArtifact := false
  ) ++ dontPublishSettings

  lazy val experimentalSettings = Seq(
    description := """|This module of Akka is marked as
                      |experimental, which means that it is in early
                      |access mode, which also means that it is not covered
                      |by commercial support. An experimental module doesn't
                      |have to obey the rule of staying binary compatible
                      |between minor releases. Breaking API changes may be
                      |introduced in minor releases without notice as we
                      |refine and simplify based on your feedback. An
                      |experimental module may be dropped in major releases
                      |without prior deprecation.
                      |""".stripMargin
  )

  val (mavenLocalResolver, mavenLocalResolverSettings) =
    System.getProperty("akka.build.M2Dir") match {
      case null => (Resolver.mavenLocal, Seq.empty)
      case path =>
        // Maven resolver settings
        val resolver = Resolver.file("user-publish-m2-local", new File(path))
        (resolver, Seq(
          otherResolvers := resolver:: publishTo.value.toList,
          publishM2Configuration := Classpaths.publishConfig(packagedArtifacts.value, None, resolverName = resolver.name, checksums = checksums.in(publishM2).value, logging = ivyLoggingLevel.value)
        ))
    }

  lazy val resolverSettings = {
    // should we be allowed to use artifacts published to the local maven repository
    if(System.getProperty("akka.build.useLocalMavenResolver", "false").toBoolean)
      Seq(resolvers += mavenLocalResolver)
    else Seq.empty
  } ++ {
    // should we be allowed to use artifacts from sonatype snapshots
    if(System.getProperty("akka.build.useSnapshotSonatypeResolver", "false").toBoolean)
      Seq(resolvers += Resolver.sonatypeRepo("snapshots"))
    else Seq.empty
  } ++ Seq(
    pomIncludeRepository := (_ => false) // do not leak internal repositories during staging
  )

  private def allWarnings: Boolean = System.getProperty("akka.allwarnings", "false").toBoolean

  lazy val defaultSettings = resolverSettings ++
    TestExtras.Filter.settings ++
    Protobuf.settings ++ Seq(
    // compile options
    scalacOptions in Compile ++= Seq("-encoding", "UTF-8", "-target:jvm-1.8", "-feature", "-unchecked", "-Xlog-reflective-calls", "-Xlint"),
    scalacOptions in Compile ++= (if (allWarnings) Seq("-deprecation") else Nil),
    scalacOptions in Test := (scalacOptions in Test).value.filterNot(opt =>
      opt == "-Xlog-reflective-calls" || opt.contains("genjavadoc")),
    // -XDignore.symbol.file suppresses sun.misc.Unsafe warnings
    javacOptions in compile ++= Seq("-encoding", "UTF-8", "-source", "1.8", "-target", "1.8", "-Xlint:unchecked", "-XDignore.symbol.file"),
    javacOptions in compile ++= (if (allWarnings) Seq("-Xlint:deprecation") else Nil),
    javacOptions in doc ++= Seq(),
    incOptions := incOptions.value.withNameHashing(true),

    crossVersion := CrossVersion.binary,

    ivyLoggingLevel in ThisBuild := UpdateLogging.Quiet,

    licenses := Seq(("Apache License, Version 2.0", url("http://www.apache.org/licenses/LICENSE-2.0"))),
    homepage := Some(url("http://akka.io/")),

    initialCommands :=
      """|import language.postfixOps
         |import akka.actor._
         |import ActorDSL._
         |import scala.concurrent._
         |import com.typesafe.config.ConfigFactory
         |import scala.concurrent.duration._
         |import akka.util.Timeout
         |var config = ConfigFactory.parseString("akka.stdout-loglevel=INFO,akka.loglevel=DEBUG,pinned{type=PinnedDispatcher,executor=thread-pool-executor,throughput=1000}")
         |var remoteConfig = ConfigFactory.parseString("akka.remote.netty{port=0,use-dispatcher-for-io=akka.actor.default-dispatcher,execution-pool-size=0},akka.actor.provider=akka.remote.RemoteActorRefProvider").withFallback(config)
         |var system: ActorSystem = null
         |implicit def _system = system
         |def startSystem(remoting: Boolean = false) { system = ActorSystem("repl", if(remoting) remoteConfig else config); println("don’t forget to system.terminate()!") }
         |implicit def ec = system.dispatcher
         |implicit val timeout = Timeout(5 seconds)
         |""".stripMargin,

    /**
     * Test settings
     */

    parallelExecution in Test := System.getProperty("akka.parallelExecution", parallelExecutionByDefault.toString).toBoolean,
    logBuffered in Test := System.getProperty("akka.logBufferedTests", "false").toBoolean,

    // show full stack traces and test case durations
    testOptions in Test += Tests.Argument("-oDF"),

    // don't save test output to a file
    testListeners in (Test, test) := Seq(TestLogger(streams.value.log, {_ => streams.value.log }, logBuffered.value)),

    // -v Log "test run started" / "test started" / "test run finished" events on log level "info" instead of "debug".
    // -a Show stack traces and exception class name for AssertionErrors.
    testOptions += Tests.Argument(TestFrameworks.JUnit, "-v", "-a")
  ) ++
    mavenLocalResolverSettings ++
    JUnitFileReporting.settings ++
    docLintingSettings

  lazy val docLintingSettings = Seq(
     javacOptions in compile ++= Seq("-Xdoclint:none"),
     javacOptions in test ++= Seq("-Xdoclint:none"),
     javacOptions in doc ++= Seq("-Xdoclint:none")
   )

  def akkaPreviousArtifacts(id: String): Def.Initialize[Set[sbt.ModuleID]] = Def.setting {
    if (enableMiMa) {
      val versions = {
        val akka23Versions = Seq("2.3.11", "2.3.12", "2.3.13", "2.3.14")
        val akka24Versions = Seq("2.4.0", "2.4.1")
        val akka24NewArtifacts = Seq(
          "akka-cluster-sharding",
          "akka-cluster-tools",
          "akka-cluster-metrics",
          "akka-persistence",
          "akka-distributed-data-experimental",
          "akka-persistence-query-experimental"
        )
        scalaBinaryVersion.value match {
          case "2.11" if !akka24NewArtifacts.contains(id) => akka23Versions ++ akka24Versions
          case _ => akka24Versions // Only Akka 2.4.x for scala > than 2.11
        }
      }

      // check against all binary compatible artifacts
      versions.map(organization.value %% id % _).toSet
    }
    else Set.empty
  }

  def akkaStreamAndHttpPreviousArtifacts(id: String): Def.Initialize[Set[sbt.ModuleID]] = Def.setting {
    // TODO fix MiMa for 2.4 Akka streams
    Set.empty
  }

  def loadSystemProperties(fileName: String): Unit = {
    import scala.collection.JavaConverters._
    val file = new File(fileName)
    if (file.exists()) {
      println("Loading system properties from file `" + fileName + "`")
      val in = new InputStreamReader(new FileInputStream(file), "UTF-8")
      val props = new Properties
      props.load(in)
      in.close()
      sys.props ++ props.asScala
    }
  }

}<|MERGE_RESOLUTION|>--- conflicted
+++ resolved
@@ -44,7 +44,6 @@
       UnidocRoot.akkaSettings ++
       Protobuf.settings ++ Seq(
       parallelExecution in GlobalScope := System.getProperty("akka.parallelExecution", parallelExecutionByDefault.toString).toBoolean,
-<<<<<<< HEAD
       Dist.distExclude := Seq(actorTests.id, docs.id, samples.id, osgi.id, checkerTests.id),
 
       // FIXME problem with scalaunidoc:doc, there must be a better way
@@ -55,9 +54,6 @@
         sampleRemoteJava, sampleRemoteScala, sampleSupervisionJavaLambda,
         sampleDistributedDataScala, sampleDistributedDataJava),
 
-=======
-      Dist.distExclude := Seq(actorTests.id, docs.id, samples.id, osgi.id),
->>>>>>> 0bc04f34
       S3.host in S3.upload := "downloads.typesafe.com.s3.amazonaws.com",
       S3.progress in S3.upload := true,
       mappings in S3.upload <<= (Release.releaseDirectory, version) map { (d, v) =>
@@ -68,9 +64,10 @@
     ),
     aggregate = Seq[ProjectReference](actor, testkit, actorTests, remote, remoteTests, camel,
       cluster, clusterMetrics, clusterTools, clusterSharding, distributedData,
-<<<<<<< HEAD
       slf4j, agent, persistence, persistenceQuery, persistenceTck, kernel, osgi, docs, 
-      multiNodeTestkit, benchJmh, typed, protobuf, checkerTests) ++
+      multiNodeTestkit, benchJmh, typed, protobuf, checkerTests,
+      stream, streamTestkit, streamTests, streamTestsTck, parsing,
+      httpCore, http, httpSprayJson, httpXml, httpJackson, httpTests, httpTestkit) ++
       (
         if (System.getProperty("akka.build.includeSamples", "false").toBoolean) Seq(samples) else Seq.empty[sbt.Project]
       ).map(sbt.Project.projectToRef) ++
@@ -78,13 +75,6 @@
         if (System.getProperty("akka.build.includeContrib", "false").toBoolean) Seq(contrib) else Seq.empty[sbt.Project]
       ).map(sbt.Project.projectToRef) // implicit conversion does not apply on this collection for some reason (due to ++)
         
-=======
-      slf4j, agent, persistence, persistenceQuery, persistenceTck, persistenceShared,
-      kernel, osgi, docs, contrib, samples, multiNodeTestkit, benchJmh, typed, protobuf,
-      stream, streamTestkit, streamTests, streamTestsTck, parsing,
-      httpCore, http, httpSprayJson, httpXml, httpJackson, httpTests, httpTestkit
-    )
->>>>>>> 0bc04f34
   )
 
   lazy val akkaScalaNightly = Project(
