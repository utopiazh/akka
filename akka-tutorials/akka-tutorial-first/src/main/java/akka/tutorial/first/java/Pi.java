--- conflicted
+++ resolved
@@ -7,8 +7,8 @@
 import akka.actor.Props;
 import akka.actor.ActorRef;
 import akka.actor.ActorSystem;
-import akka.actor.Props;
 import akka.actor.UntypedActor;
+import akka.actor.UntypedActorFactory;
 import akka.routing.RoundRobinRouter;
 
 import java.util.ArrayList;
@@ -105,24 +105,8 @@
             this.nrOfMessages = nrOfMessages;
             this.nrOfElements = nrOfElements;
             this.latch = latch;
-<<<<<<< HEAD
 
             router = this.getContext().actorOf(new Props().withCreator(Worker.class).withRouter(new RoundRobinRouter(5)), "pi");
-=======
-            Creator<Router> routerCreator = new Creator<Router>() {
-                public Router create() {
-                    return new RoundRobinRouter(getContext().dispatcher(), new akka.actor.Timeout(-1));
-                }
-            };
-            LinkedList<ActorRef> actors = new LinkedList<ActorRef>() {
-                {
-                    for (int i = 0; i < nrOfWorkers; i++) add(getContext().actorOf(new Props(Worker.class)));
-                }
-            };
-                        // FIXME routers are intended to be used like this
-            RoutedProps props = new RoutedProps(routerCreator, new LocalConnectionManager(actors), new akka.actor.Timeout(-1), true);
-            router = new RoutedActorRef(getContext().system(), props, (InternalActorRef) getSelf(), "pi");
->>>>>>> e18c924c
         }
 
         // message handler
@@ -171,11 +155,7 @@
         final CountDownLatch latch = new CountDownLatch(1);
 
         // create the master
-<<<<<<< HEAD
-        ActorRef master = system.actorOf(new akka.actor.UntypedActorFactory() {
-=======
         ActorRef master = system.actorOf(new Props(new UntypedActorFactory() {
->>>>>>> e18c924c
             public UntypedActor create() {
                 return new Master(nrOfWorkers, nrOfMessages, nrOfElements, latch);
             }
